# MetaNaviT
![alt text](https://github.com/klaurie/MetaNaviT/blob/main/.frontend/public/metanavit.jpeg?raw=true)

An AI-powered resource management tool designed to help users organize, extract, and interact with digital content across local directories, cloud platforms, and web sources. It enhances search and transformation workflows using Large Language Models (LLMs) and metadata-aware retrieval strategies.



### Built With

[![LlamaIndex](https://img.shields.io/badge/LlamaIndex-5D3FD3?style=for-the-badge)](https://www.llamaindex.ai/)
[![FastAPI](https://img.shields.io/badge/FastAPI-009688?style=for-the-badge)](https://fastapi.tiangolo.com/)
[![PostgreSQL](https://img.shields.io/badge/PostgreSQL-336791?style=for-the-badge)](https://www.postgresql.org/)


## 📌 Project Identity

### Active Team & Roles
- **Deepti R.** — Benchmark Testing & Documentation  
- **Carlana S.** — Benchmark Testing & Backend  
- **Kaitlyn L.** — DevOps / CI & Benchmark Infrastructure  
- **John T.** — Front-end / UX & Execution Sandbox  
- **Kantaro N.** — Retrieval & Indexing  
- **Jose S.** — Retrieval & Data APIs  

### Timeline / Status
- **Jan – Apr 2025:** Core FastAPI + LlamaIndex pipeline  
- **May 2025:** Benchmark harness + documentation in progress ✅ *(current)*  
- **Jun 2025:** Usability tests → production deploy 🗓️  

## 🌟 Value Proposition


### Problem Statement:
Traditional code retrieval and assistance tools often overlook contextual metadata, focusing solely on source code without accounting for surrounding documentation, comments, or user-specific context. This lack of context-aware processing limits the accuracy and depth of the insights these tools can provide, reducing their usefulness in complex development workflows. While current alternatives such as Aider, GitHub Copilot, and Cursor offer intelligent code suggestions and rely on tools like Tree-sitter for syntax parsing, they remain code-centric and do not effectively integrate broader contextual information. This gap highlights the need for more holistic, context-aware solutions in code understanding and retrieval.

### Target Audience:

Our primary audience include researchers, content managers, data analysts, software engineers, and students, each with distinct needs:

| Audience Type  |  Needs   |
| --- | --- |
| Researcher     |  Semantic search of academic paper by topic or keywords  |
| Content Manager | Auto-categorize media files using metadata(tag, data, formats) |
| Data Analyst    |  Merge and standardize CSVs from multiple sources    |
| Software Engineer  | Auto-index code/doc for fast, context search and snippet generation|
|   Student       | Organize and retrieve academic materials using metadata and contextual queries|




### Core Feature and Benefits:



#### 1. Intelligent File Indexing & Retrieval
The system automatically scans and indexes files using advanced techniques like BM25 and semantic embeddings. This enables fast, context-aware searching even when queries don’t match exact keywords, improving access to relevant information.

#### 2. Specialized Agents
Multiple dedicated agents—including File Reader, Dependency Identifier, Python Code Executor, and Task Router—work together to handle specific subtasks such as metadata extraction, context clustering, and execution of system commands. 

#### 3. Efficient Index Management
By tracking file modification times, the system avoids unnecessary reindexing. This optimization preserves accuracy while significantly reducing processing time, especially helpful in dynamic environments with frequent updates.

#### 4. Safe File Change Simulation
File modifications are safely tested in a sandboxed environment before being applied. This allows users to preview and approve or reject changes, providing a layer of human oversight for automated workflows and ensuring system safety.

## 📘 Access and Usage

### Prerequisites

1. &nbsp;<img src="https://ollama.com/public/assets/c889cc0d-cb83-4c46-a98e-0d0e273151b9/42f6b28d-9117-48cd-ac0d-44baaf5c178e.png" alt="Ollama Logo" width="20" style="vertical-align: middle;" />&nbsp; Install Ollama https://ollama.com/download

2. Start the Ollama service:
```bash
ollama serve
```

3. Pull the required model:
```bash
ollama pull llama3.2:1b
```

4. &nbsp;<img src="https://www.postgresql.org/media/img/about/press/elephant.png" alt="PostgreSQL Logo" width="20" style="vertical-align: middle;" />&nbsp; Install PostgreSQL https://www.postgresql.org/download/ & pgvector https://github.com/pgvector/pgvector 

### Environment Setup

1. Install [Miniconda] (https://www.anaconda.com/docs/getting-started/miniconda/install) 

2. Setup the environment with Miniconda:

```bash
conda create --name metanavit python=3.11 #create env
conda activate metanavit #use env
pip install -r requirements.txt #install dependencies
```

### Configuration

Check the parameters that have been pre-configured in the `.env` file in this directory:
```env
MODEL_PROVIDER=ollama
MODEL=llama3.2:1b
OLLAMA_BASE_URL=http://localhost:11434
```

If you are using any tools or data sources, you can update their config files in the `config` folder.

## Running the Application

1. Generate the embeddings of the documents in the `./data` directory:
```bash
./scripts/run.sh generate
```

2. Run the app:
```bash
./scripts/run.sh dev
```

Open [http://localhost:8000](http://localhost:8000) with your browser to start the app.

The example provides two different API endpoints:

1. `/api/chat` - a streaming chat endpoint
2. `/api/chat/request` - a non-streaming chat endpoint

You can test the streaming endpoint with the following curl request:

```bash
curl --location 'localhost:8000/api/chat' \
--header 'Content-Type: application/json' \
--data '{ "messages": [{ "role": "user", "content": "Hello" }] }'
```

And for the non-streaming endpoint run:

```bash
curl --location 'localhost:8000/api/chat/request' \
--header 'Content-Type: application/json' \
--data '{ "messages": [{ "role": "user", "content": "Hello" }] }'
```

You can start editing the API endpoints by modifying `app/api/routers/chat.py`. The endpoints auto-update as you save the file. You can delete the endpoint you're not using.

<<<<<<< HEAD
## Architecture

MetaNaviT employs a client-server architecture.

### Frontend
A [Next.js](https://nextjs.org/) application located in the [`.frontend/`](.frontend/) directory. It provides the user interface and interacts with the backend API.

### Backend
A [Python](https://www.python.org/) [FastAPI](https://fastapi.tiangolo.com/) application located in the [`app/`](app/) directory. It exposes API endpoints for the frontend and handles the core logic.
*   **API Layer**: Defined in [`app/api/routers/`](app/api/routers/), with specific endpoints like chat functionalities in [`app/api/routers/chat.py`](app/api/routers/chat.py).
*   **Engine**: The core processing unit resides in [`app/engine/`](app/engine/). It leverages [LlamaIndex](https://www.llamaindex.ai/) for AI-powered indexing, retrieval, and agentic workflows (see [`app/engine/agents/ReadME.md`](app/engine/agents/ReadME.md)). This includes:
    *   Specialized tools like the [`CodeGeneratorTool`](app/engine/tools/artifact.py) for functionalities such as code artifact generation (defined in [`app/engine/tools/artifact.py`](app/engine/tools/artifact.py)).
    *   Mechanisms for data indexing ([`app/engine/index.py`](app/engine/index.py)) and querying.
*   **Database**: [PostgreSQL](https://www.postgresql.org/) with the [pgvector](https://github.com/pgvector/pgvector) extension is used for storing data and vector embeddings. Database interactions are managed by modules in [`app/database/`](app/database/).
### Index Manager

The Index Manager, defined in [`app/database/index_manager.py`](app/database/index_manager.py), plays a crucial role in optimizing the data ingestion and indexing process.

**Purpose:**
Its primary purpose is to efficiently manage the state of files and directories that have been processed or indexed. This prevents redundant re-indexing of unmodified files, saving significant processing time and resources, especially when dealing with large datasets or frequent updates.

**How it Works:**
1.  **Tracking File Metadata:** The Index Manager maintains database tables (e.g., `indexed_files` and `directory_processing_results` as seen in its `_create_tables` method) to store metadata about files and directories. This metadata includes file paths, modification times (`mtime`), and details about the indexing process (e.g., `process_name`, `process_version`).
2.  **Efficient Updates:** When new data is processed (e.g., via `crawl_file_system` in [`app/engine/loaders/file_system.py`](app/engine/loaders/file_system.py)), the Index Manager checks against the stored metadata. For instance, the `batch_insert_indexed_files` method uses an `ON CONFLICT` SQL clause to update existing records if a file is reprocessed, ensuring that only changed or new files trigger full re-indexing.
3.  **Path Filtering:** It includes logic like `is_path_blocked` to exclude specified system directories or hidden files from the indexing process, further refining efficiency.
4.  **Integration with Loaders:** Data loaders, such as the file system crawler, utilize the Index Manager to determine which files need to be read and processed, ensuring that only new or modified content is passed on for embedding and storage in the vector database.


### Scripts
Utility scripts in the [`scripts/`](scripts/) directory, such as [`run.sh`](scripts/run.sh), facilitate tasks like generating embeddings and running the application.

### Configuration
Application settings are managed through an [`.env`](.env) file

Configuration files are located in [`config/`](config/) folder.  [`loaders.yaml`](config/loaders.yaml) is used to modify parameters for generating metanavit's index. 

[`tools.yaml`](config/tools.yaml) manage which tools the app should use and how they should be configured. Allows for certain tools to be ignored, if they are not desired.


## Learn More

To learn more about LlamaIndex, take a look at the following resources:

- [LlamaIndex Documentation](https://docs.llamaindex.ai) - learn about LlamaIndex.
=======
>>>>>>> 83d597fb

## Contact Information
Our Email Addresses:
- Deepti R: ravidatd@oregonstate.edu
- Kaitlyn L: lauriek@oregonstate.edu
- Kantaro N: nakanika@oregonstate.edu
- Carlana S: soma@oregonstate.edu
- Jose G: sanchej7@oregonstate.edu
- John T: tranj8@oregonstate.edu<|MERGE_RESOLUTION|>--- conflicted
+++ resolved
@@ -142,7 +142,6 @@
 
 You can start editing the API endpoints by modifying `app/api/routers/chat.py`. The endpoints auto-update as you save the file. You can delete the endpoint you're not using.
 
-<<<<<<< HEAD
 ## Architecture
 
 MetaNaviT employs a client-server architecture.
@@ -182,14 +181,6 @@
 [`tools.yaml`](config/tools.yaml) manage which tools the app should use and how they should be configured. Allows for certain tools to be ignored, if they are not desired.
 
 
-## Learn More
-
-To learn more about LlamaIndex, take a look at the following resources:
-
-- [LlamaIndex Documentation](https://docs.llamaindex.ai) - learn about LlamaIndex.
-=======
->>>>>>> 83d597fb
-
 ## Contact Information
 Our Email Addresses:
 - Deepti R: ravidatd@oregonstate.edu
